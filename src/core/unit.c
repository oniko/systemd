--- conflicted
+++ resolved
@@ -4643,12 +4643,8 @@
         assert(u);
         assert(p);
 
-<<<<<<< HEAD
         p->cgroup_path = u->cgroup_path;
         SET_FLAG(p->flags, EXEC_CGROUP_DELEGATE, unit_cgroup_delegate(u));
-=======
-        c = unit_get_cgroup_context(s);
-        SET_FLAG(p->flags, EXEC_CGROUP_DELEGATE, c && c->delegate);
 }
 
 int unit_fork_helper_process(Unit *u, pid_t *ret) {
@@ -4689,5 +4685,4 @@
 
         *ret = pid;
         return 1;
->>>>>>> 40056777
 }